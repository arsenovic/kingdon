--- conflicted
+++ resolved
@@ -12,16 +12,7 @@
     A, y = expr_as_matrix(alg.cp, B, x)
     B12, B13, B23 = B.values()
     assert A == Matrix([[0, B12, B13], [-B12, 0, B23], [-B13, -B23, 0]])
-<<<<<<< HEAD
     assert y == B.cp(x)
-    assert y.keys() == tuple(alg.canon2bin[b] for b in ['e1', 'e2', 'e3'])
-
-    # Test for the matrix rep of the commutator. (Grade preserving, only some output)
-    res_like = alg.vector(e1=1, e3=1)
-    A, y = expr_as_matrix(alg.cp, B, x, res_like=res_like)
-    assert A == Matrix([[0, B12, B13], [-B13, -B23, 0]])
-    assert y.keys() == tuple(alg.canon2bin[b] for b in ['e1', 'e3'])
-=======
     assert [alg.bin2canon[k] for k in y.keys()] == ['e1', 'e2', 'e3']
 
     # Test for the matrix rep of the commutator. (Grade preserving, only some output)
@@ -30,24 +21,14 @@
     B12, B13, B23 = B.values()
     assert A == Matrix([[0, B12, B13], [-B13, -B23, 0]])
     assert [alg.bin2canon[k] for k in y.keys()] == ['e1', 'e3']
->>>>>>> bb85e32c
 
     # Test for the matrix rep of the anti-commutator.
     A, y = expr_as_matrix(alg.acp, B, x)
     assert A == Matrix([[B23, -B13, B12]])
-<<<<<<< HEAD
-    assert y.keys() == tuple(alg.canon2bin[b] for b in ['e123'])
-=======
     assert [alg.bin2canon[k] for k in y.keys()] == ['e123']
->>>>>>> bb85e32c
 
     # Test for the matrix rep of conjugation of the e3 plane.
     x = alg.vector(name='x', keys=('e3',))
     A, y = expr_as_matrix(alg.sw, B, x)
-<<<<<<< HEAD
-    assert A == Matrix([[2 * B12 * B23], [-2 * B12 * B13], [B12 ** 2 - B13 ** 2 - B23 ** 2], [0]])
-    assert y.keys() == tuple(alg.canon2bin[b] for b in ['e1', 'e2', 'e3', 'e123'])
-=======
-    assert A == Matrix([[2*B12*B23], [-2*B12*B13], [B12**2 - B13**2 - B23**2]])
-    assert [alg.bin2canon[k] for k in y.keys()] == ['e1', 'e2', 'e3']
->>>>>>> bb85e32c
+    assert A == Matrix([[2*B12*B23], [-2*B12*B13], [B12**2 - B13**2 - B23**2], [0]])
+    assert [alg.bin2canon[k] for k in y.keys()] == ['e1', 'e2', 'e3', 'e123']